" Vim integration with IPython 0.11+
"
" A two-way integration between Vim and IPython.
"
" Using this plugin, you can send lines or whole files for IPython to execute,
" and also get back object introspection and word completions in Vim, like
" what you get with: object?<enter> object.<tab> in IPython
"
" -----------------
" Quickstart Guide:
" -----------------
" Start ipython qtconsole and copy the connection string.
" Source this file, which provides new IPython command
"   :source ipy.vim
"   :IPythonClipboard
"   (or :IPythonXSelection if you're using X11 without having to copy)
"
" written by Paul Ivanov (http://pirsquared.org)
"
if !has('python')
    " exit if python is not available.
    finish
endif

" Allow custom mappings.
if !exists('g:ipy_perform_mappings')
    let g:ipy_perform_mappings = 1
endif

" Register IPython completefunc
" 'global'   -- for all of vim (default).
" 'local'    -- only for the current buffer.
" otherwise  -- don't register it at all.
"
" you can later set it using ':set completefunc=CompleteIPython', which will
" correspond to the 'global' behavior, or with ':setl ...' to get the 'local'
" behavior
if !exists('g:ipy_completefunc')
    let g:ipy_completefunc = 'global'
endif

python << EOF
reselect = False            # reselect lines after sending from Visual mode
show_execution_count = True # wait to get numbers for In[43]: feedback?
monitor_subchannel = True   # update vim-ipython 'shell' on every send?
run_flags= "-i"             # flags to for IPython's run magic when using <F5>
current_line = ''

import vim
import sys

# get around unicode problems when interfacing with vim
vim_encoding=vim.eval('&encoding') or 'utf-8'

try:
    sys.stdout.flush
except AttributeError:
    # IPython complains if stderr and stdout don't have flush
    # this is fixed in newer version of Vim
    class WithFlush(object):
        def __init__(self,noflush):
            self.write=noflush.write
            self.writelines=noflush.writelines
        def flush(self):pass
    sys.stdout = WithFlush(sys.stdout)
    sys.stderr = WithFlush(sys.stderr)



ip = '127.0.0.1'
try:
    km
    kc
    pid
except NameError:
    km = None
    kc = None
    pid = None

def km_from_string(s=''):
    """create kernel manager from IPKernelApp string
    such as '--shell=47378 --iopub=39859 --stdin=36778 --hb=52668' for IPython 0.11
    or just 'kernel-12345.json' for IPython 0.12
    """
    from os.path import join as pjoin
    from IPython.config.loader import KeyValueConfigLoader
    from Queue import Empty
    try:
        from IPython.kernel import (
            KernelManager,
            find_connection_file,
        )
    except ImportError:
        #  IPython < 1.0
        from IPython.zmq.blockingkernelmanager import BlockingKernelManager as KernelManager
        from IPython.zmq.kernelapp import kernel_aliases
        try:
            from IPython.lib.kernel import find_connection_file
        except ImportError:
            # < 0.12, no find_connection_file
            pass
        
    global km, kc, send, Empty

    s = s.replace('--existing', '')
    if 'connection_file' in KernelManager.class_trait_names():
        # 0.12 uses files instead of a collection of ports
        # include default IPython search path
        # filefind also allows for absolute paths, in which case the search
        # is ignored
        try:
            # XXX: the following approach will be brittle, depending on what
            # connection strings will end up looking like in the future, and
            # whether or not they are allowed to have spaces. I'll have to sync
            # up with the IPython team to address these issues -pi
            if '--profile' in s:
                k,p = s.split('--profile')
                k = k.lstrip().rstrip() # kernel part of the string
                p = p.lstrip().rstrip() # profile part of the string
                fullpath = find_connection_file(k,p)
            else:
                fullpath = find_connection_file(s.lstrip().rstrip())
        except IOError,e:
            echo(":IPython " + s + " failed", "Info")
            echo("^-- failed '" + s + "' not found", "Error")
            return
        km = KernelManager(connection_file = fullpath)
        km.load_connection_file()
    else:
        if s == '':
            echo(":IPython 0.11 requires the full connection string")
            return
        loader = KeyValueConfigLoader(s.split(), aliases=kernel_aliases)
        cfg = loader.load_config()['KernelApp']
        try:
            km = KernelManager(
                shell_address=(ip, cfg['shell_port']),
                sub_address=(ip, cfg['iopub_port']),
                stdin_address=(ip, cfg['stdin_port']),
                hb_address=(ip, cfg['hb_port']))
        except KeyError,e:
            echo(":IPython " +s + " failed", "Info")
            echo("^-- failed --"+e.message.replace('_port','')+" not specified", "Error")
            return

    try:
        kc = km.client()
    except AttributeError:
        # 0.13
        kc = km
    kc.start_channels()
    send = kc.shell_channel.execute
    
    #XXX: backwards compatability for IPython < 1.0
    if not hasattr(kc, 'iopub_channel'):
        kc.iopub_channel = kc.sub_channel

    # now that we're connect to an ipython kernel, activate completion
    # machinery, but do so only for the local buffer if the user added the
    # following line the vimrc:
    #   let g:ipy_completefunc = 'local'
    vim.command("""
        if g:ipy_completefunc == 'global'
            set completefunc=CompleteIPython
        elseif g:ipy_completefunc == 'local'
            setl completefunc=CompleteIPython
        endif
        """)
    # also activate GUI doc balloons if in gvim
    vim.command("""
        if has('balloon_eval')
            set bexpr=IPythonBalloonExpr()
            set ballooneval
        endif
        """)
    set_pid()
    return km

def echo(arg,style="Question"):
    try:
        vim.command("echohl %s" % style)
        vim.command("echom \"%s\"" % arg.replace('\"','\\\"'))
        vim.command("echohl None")
    except vim.error:
        print "-- %s" % arg

def disconnect():
    "disconnect kernel manager"
    # XXX: make a prompt here if this km owns the kernel
    pass

def get_doc(word, level=0):
    if kc is None:
        return ["Not connected to IPython, cannot query: %s" % word]
    msg_id = kc.shell_channel.object_info(word, level)
    doc = get_doc_msg(msg_id)
    # get around unicode problems when interfacing with vim
    return [d.encode(vim_encoding) for d in doc]

import re
# from http://serverfault.com/questions/71285/in-centos-4-4-how-can-i-strip-escape-sequences-from-a-text-file
strip = re.compile('\x1B\[([0-9]{1,2}(;[0-9]{1,2})?)?[m|K]')
def strip_color_escapes(s):
    return strip.sub('',s)

def get_doc_msg(msg_id):
    n = 13 # longest field name (empirically)
    b=[]
    try:
        content = get_child_msg(msg_id)['content']
    except Empty:
        # timeout occurred
        return ["no reply from IPython kernel"]

    if not content['found']:
        return b

    for field in ['type_name','base_class','string_form','namespace',
            'file','length','definition','source','docstring']:
        c = content.get(field,None)
        if c:
            if field in ['definition']:
                c = strip_color_escapes(c).rstrip()
            s = field.replace('_',' ').title()+':'
            s = s.ljust(n)
            if c.find('\n')==-1:
                b.append(s+c)
            else:
                b.append(s)
                b.extend(c.splitlines())
    return b

def get_doc_buffer(level=0):
    # empty string in case vim.eval return None
    vim.command("let isk_save = &isk") # save iskeyword list
    vim.command("let &isk = '@,48-57,_,192-255,.'")
    word = vim.eval('expand("<cword>")') or ''
    vim.command("let &isk = isk_save") # restore iskeyword list
    doc = get_doc(word, level)
    if len(doc) ==0:
        echo(repr(word)+" not found","Error")
        return
    # documentation buffer name is same as the query made to ipython
    vim.command('new '+word)
    vim.command('setlocal modifiable noro')
    # doc window quick quit keys: 'q' and 'escape'
    vim.command('map <buffer> q :q<CR>')
    # Known issue: to enable the use of arrow keys inside the terminal when
    # viewing the documentation, comment out the next line
    vim.command('map <buffer> <Esc> :q<CR>')
    # and uncomment this line (which will work if you have a timoutlen set)
    #vim.command('map <buffer> <Esc><Esc> :q<CR>')
    b = vim.current.buffer
    b[:] = None
    b[:] = doc
    vim.command('setlocal nomodified bufhidden=wipe')
    #vim.command('setlocal previewwindow nomodifiable nomodified ro')
    #vim.command('set previewheight=%d'%len(b))# go to previous window
    vim.command('resize %d'%len(b))
    #vim.command('pcl')
    #vim.command('pedit doc')
    #vim.command('normal ') # go to previous window
    if level == 0:
        # use the ReST formatting that ships with stock vim
        vim.command('setlocal syntax=rst')
    else:
        # use Python syntax highlighting
        vim.command('setlocal syntax=python')

def vim_ipython_is_open():
    """
    Helper function to let us know if the vim-ipython shell is currently
    visible
    """
    for w in vim.windows:
        if w.buffer.name is not None and w.buffer.name.endswith("vim-ipython"):
            return True
    return False

def update_subchannel_msgs(debug=False, force=False):
    """
    Grab any pending messages and place them inside the vim-ipython shell.
    This function will do nothing if the vim-ipython shell is not visible,
    unless force=True argument is passed.
    """
    if kc is None or (not vim_ipython_is_open() and not force):
        return False
    msgs = kc.iopub_channel.get_msgs()
    if debug:
        #try:
        #    vim.command("b debug_msgs")
        #except vim.error:
        #    vim.command("new debug_msgs")
        #finally:
        db = vim.current.buffer
    else:
        db = []
    b = vim.current.buffer
    startedin_vimipython = vim.eval('@%')=='vim-ipython'
    if not startedin_vimipython:
        # switch to preview window
        vim.command(
            "try"
            "|silent! wincmd P"
            "|catch /^Vim\%((\a\+)\)\=:E441/"
            "|silent pedit +set\ ma vim-ipython"
            "|silent! wincmd P"
            "|endtry")
        # if the current window is called 'vim-ipython'
        if vim.eval('@%')=='vim-ipython':
            # set the preview window height to the current height
            vim.command("set pvh=" + vim.eval('winheight(0)'))
        else:
            # close preview window, it was something other than 'vim-ipython'
            vim.command("pcl")
            vim.command("silent pedit +set\ ma vim-ipython")
            vim.command("wincmd P") #switch to preview window
            # subchannel window quick quit key 'q'
            vim.command('map <buffer> q :q<CR>')
            vim.command("set bufhidden=hide buftype=nofile ft=python")
            # make shift-enter and control-enter in insert mode behave same as in ipython notebook
            # shift-enter send the current line, control-enter send the line
            # but keeps it around for further editing.
            vim.command("imap <buffer> <s-Enter> <esc>dd:python run_command('''<C-r>\"''')<CR>i")
            # pkddA: paste, go up one line which is blank after run_command,
            # delete it, and then back to insert mode
            vim.command("imap <buffer> <c-Enter> <esc>dd:python run_command('''<C-r>\"''')<CR>pkddA")
            # ctrl-C gets sent to the IPython process as a signal on POSIX
            vim.command("map <buffer>  :IPythonInterrupt<cr>")
    
    #syntax highlighting for python prompt
    # QtConsole In[] is blue, but I prefer the oldschool green
    # since it makes the vim-ipython 'shell' look like the holidays!
    #vim.command("hi Blue ctermfg=Blue guifg=Blue")
    vim.command("hi Green ctermfg=Green guifg=Green")
    vim.command("hi Red ctermfg=Red guifg=Red")
    vim.command("syn keyword Green 'In\ []:'")
    vim.command("syn match Green /^In \[[0-9]*\]\:/")
    vim.command("syn match Red /^Out\[[0-9]*\]\:/")
    b = vim.current.buffer
    update_occured = False
    for m in msgs:
        #db.append(str(m).splitlines())
        s = ''
        if 'msg_type' not in m['header']:
            # debug information
            #echo('skipping a message on sub_channel','WarningMsg')
            #echo(str(m))
            continue
        elif m['header']['msg_type'] == 'status':
            continue
        elif m['header']['msg_type'] == 'stream':
            # TODO: alllow for distinguishing between stdout and stderr (using
            # custom syntax markers in the vim-ipython buffer perhaps), or by
            # also echoing the message to the status bar
            s = strip_color_escapes(m['content']['data'])
        elif m['header']['msg_type'] == 'pyout':
            s = "Out[%d]: " % m['content']['execution_count']
            s += m['content']['data']['text/plain']
        elif m['header']['msg_type'] == 'pyin':
            # TODO: the next line allows us to resend a line to ipython if
            # %doctest_mode is on. In the future, IPython will send the
            # execution_count on subchannel, so this will need to be updated
            # once that happens
            if 'execution_count' in m['content']:
                s = "\nIn [%d]: "% m['content']['execution_count']
            else:
                s = "\nIn [00]: "
            s += m['content']['code'].strip()
        elif m['header']['msg_type'] == 'pyerr':
            c = m['content']
            s = "\n".join(map(strip_color_escapes,c['traceback']))
            s += c['ename'] + ":" + c['evalue']
        if s.find('\n') == -1:
            # somewhat ugly unicode workaround from 
            # http://vim.1045645.n5.nabble.com/Limitations-of-vim-python-interface-with-respect-to-character-encodings-td1223881.html
            if isinstance(s,unicode):
                s=s.encode(vim_encoding)
            b.append(s)
        else:
            try:
                b.append(s.splitlines())
            except:
                b.append([l.encode(vim_encoding) for l in s.splitlines()])
        update_occured = True
    # make a newline so we can just start typing there
    if b[-1] != '':
        b.append([''])
    if update_occured or force:
        vim.command('normal G') # go to the end of the file
    if not startedin_vimipython:
        vim.command('normal p') # go back to where you were
    return update_occured
    
def get_child_msg(msg_id):
    # XXX: message handling should be split into its own process in the future
    while True:
        # get_msg will raise with Empty exception if no messages arrive in 1 second
        m = kc.shell_channel.get_msg(timeout=1)
        if m['parent_header']['msg_id'] == msg_id:
            break
        else:
            #got a message, but not the one we were looking for
            echo('skipping a message on shell_channel','WarningMsg')
    return m
            
def print_prompt(prompt,msg_id=None):
    """Print In[] or In[42] style messages"""
    global show_execution_count
    if show_execution_count and msg_id:
        # wait to get message back from kernel
        try:
            child = get_child_msg(msg_id)
            count = child['content']['execution_count']
            echo("In[%d]: %s" %(count,prompt))
        except Empty:
            echo("In[]: %s (no reply from IPython kernel)" % prompt)
    else:
        echo("In[]: %s" % prompt)

def with_subchannel(f,*args):
    "conditionally monitor subchannel"
    def f_with_update(*args):
        try:
            f(*args)
            if monitor_subchannel:
                update_subchannel_msgs()
        except AttributeError: #if kc is None
            echo("not connected to IPython", 'Error')
    return f_with_update

@with_subchannel
def run_this_file():
    msg_id = send('run %s %s' % (run_flags, repr(vim.current.buffer.name),))
    print_prompt("In[]: run %s %s" % (run_flags, repr(vim.current.buffer.name)),msg_id)

@with_subchannel
def run_this_line():
    if vim.current.line.strip().endswith('?'):
        # intercept question mark queries -- move to the word just before the
        # question mark and call the get_doc_buffer on it
        w = vim.current.window
        original_pos =  w.cursor
        new_pos = (original_pos[0], vim.current.line.index('?')-1)
        w.cursor = new_pos
        if vim.current.line.strip().endswith('??'):
            # double question mark should display source
            # XXX: it's not clear what level=2 is for, level=1 is sufficient
            # to get the code -- follow up with IPython team on this
            get_doc_buffer(1)
        else:
            get_doc_buffer()
        # leave insert mode, so we're in command mode
        vim.command('stopi')
        w.cursor = original_pos
        return
    msg_id = send(vim.current.line)
    print_prompt(vim.current.line, msg_id)

@with_subchannel
def run_command(cmd):
    msg_id = send(cmd)
    print_prompt(cmd, msg_id)

@with_subchannel
def run_these_lines():
    r = vim.current.range
    lines = "\n".join(vim.current.buffer[r.start:r.end+1])
    msg_id = send(lines)
    #alternative way of doing this in more recent versions of ipython
    #but %paste only works on the local machine
    #vim.command("\"*yy")
    #send("'%paste')")
    #reselect the previously highlighted block
    vim.command("normal gv")
    if not reselect:
        vim.command("normal ")

    #vim lines start with 1
    #print "lines %d-%d sent to ipython"% (r.start+1,r.end+1)
    prompt = "lines %d-%d "% (r.start+1,r.end+1)
    print_prompt(prompt,msg_id)

@with_subchannel
def run_this_cell():
    b = vim.current.buffer
    (cur_line, cur_col) = vim.current.window.cursor    
    cur_line -= 1
    
    # Search upwards for lines starting with ##
    upper_bound = cur_line
    while upper_bound > 0 and not vim.current.buffer[upper_bound].strip().startswith('##'):
        upper_bound -= 1

    # Skip past the first ## if it exists
    if vim.current.buffer[upper_bound].strip().startswith('##'):
        upper_bound += 1

    # Search downwards for lines starting with ##
    lower_bound = min(upper_bound+1, len(vim.current.buffer)-1)

    while lower_bound < len(vim.current.buffer)-1 and not vim.current.buffer[lower_bound].strip().startswith('##'):
        lower_bound += 1

    # Move before the last ## if it exists
    if vim.current.buffer[lower_bound].strip().startswith('##'):
        lower_bound -= 1

    # Make sure bounds are within buffer limits
    upper_bound = max(0, min(upper_bound, len(vim.current.buffer)-1))
    lower_bound = max(0, min(lower_bound, len(vim.current.buffer)-1))

    # Make sure of proper ordering of bounds
    lower_bound = max(upper_bound, lower_bound)

    # Calculate minimum indentation level of entire cell
    shiftwidth = vim.eval('&shiftwidth')
    count = lambda x: int(vim.eval('indent(%d)/%s' % (x,shiftwidth)))

    min_indent = count(upper_bound+1)
    for i in range(upper_bound+1, lower_bound):
        indent = count(i)
        if i < min_indent:
            min_indent = i

    # Perform dedent
    if min_indent > 0:
        vim.command('%d,%d%s' % (upper_bound+1, lower_bound+1, '<'*min_indent))

    # Execute cell
    lines = "\n".join(vim.current.buffer[upper_bound:lower_bound+1])
    msg_id = send(lines)
    prompt = "lines %d-%d "% (upper_bound+1,lower_bound+1)
    print_prompt(prompt, msg_id)

    # Re-indent
    if min_indent > 0:
        vim.command("silent undo")
    
def set_pid():
    """
    Explicitly ask the ipython kernel for its pid
    """
    global pid
    lines = '\n'.join(['import os', '_pid = os.getpid()'])
    msg_id = send(lines, silent=True, user_variables=['_pid'])

    # wait to get message back from kernel
    try:
        child = get_child_msg(msg_id)
    except Empty:
        echo("no reply from IPython kernel")
        return

    pid = int(child['content']['user_variables']['_pid'])
    return pid


def terminate_kernel_hack():
    "Send SIGTERM to our the IPython kernel"
    import signal
    interrupt_kernel_hack(signal.SIGTERM)

def interrupt_kernel_hack(signal_to_send=None):
    """
    Sends the interrupt signal to the remote kernel.  This side steps the
    (non-functional) ipython interrupt mechanisms.
    Only works on posix.
    """
    global pid
    import signal
    import os
    if pid is None:
        # Avoid errors if we couldn't get pid originally,
        # by trying to obtain it now
        pid = set_pid()

        if pid is None:
            echo("cannot get kernel PID, Ctrl-C will not be supported")
            return
    if not signal_to_send:
        signal_to_send = signal.SIGINT

    echo("KeyboardInterrupt (sent to ipython: pid " +
        "%i with signal %s)" % (pid, signal_to_send),"Operator")
    try:
        os.kill(pid, int(signal_to_send))
    except OSError:
        echo("unable to kill pid %d" % pid)
        pid = None

def dedent_run_this_line():
    vim.command("left")
    run_this_line()
    vim.command("silent undo")

def dedent_run_these_lines():
    r = vim.current.range
    shiftwidth = vim.eval('&shiftwidth')
    count = int(vim.eval('indent(%d+1)/%s' % (r.start,shiftwidth)))
    if count > 0:
       vim.command("'<,'>" + "<"*count)
    run_these_lines()
<<<<<<< HEAD
    vim.command("silent undo")

=======
    if count > 0:
       vim.command("silent undo")
    
>>>>>>> c8858172
#def set_this_line():
#    # not sure if there's a way to do this, since we have multiple clients
#    send("get_ipython().shell.set_next_input(\'%s\')" % vim.current.line.replace("\'","\\\'"))
#    #print "line \'%s\' set at ipython prompt"% vim.current.line
#    echo("line \'%s\' set at ipython prompt"% vim.current.line,'Statement')


def toggle_reselect():
    global reselect
    reselect=not reselect
    print "F9 will%sreselect lines after sending to ipython"% (reselect and " " or " not ")

#def set_breakpoint():
#    send("__IP.InteractiveTB.pdb.set_break('%s',%d)" % (vim.current.buffer.name,
#                                                        vim.current.window.cursor[0]))
#    print "set breakpoint in %s:%d"% (vim.current.buffer.name, 
#                                      vim.current.window.cursor[0])
#    
#def clear_breakpoint():
#    send("__IP.InteractiveTB.pdb.clear_break('%s',%d)" % (vim.current.buffer.name,
#                                                          vim.current.window.cursor[0]))
#    print "clearing breakpoint in %s:%d" % (vim.current.buffer.name,
#                                            vim.current.window.cursor[0])
#
#def clear_all_breakpoints():
#    send("__IP.InteractiveTB.pdb.clear_all_breaks()");
#    print "clearing all breakpoints"
#
#def run_this_file_pdb():
#    send(' __IP.InteractiveTB.pdb.run(\'execfile("%s")\')' % (vim.current.buffer.name,))
#    #send('run -d %s' % (vim.current.buffer.name,))
#    echo("In[]: run -d %s (using pdb)" % vim.current.buffer.name)

EOF

fun! <SID>toggle_send_on_save()
    if exists("s:ssos") && s:ssos == 0
        let s:ssos = 1
        au BufWritePost *.py :py run_this_file()
        echo "Autosend On"
    else
        let s:ssos = 0
        au! BufWritePost *.py
        echo "Autosend Off"
    endif
endfun

" Update the vim-ipython shell when the cursor is not moving.
" You can change how quickly this happens after you stop moving the cursor by
" setting 'updatetime' (in milliseconds). For example, to have this event
" trigger after 1 second:
"
"       :set updatetime 1000
"
" NOTE: This will only be triggered once, after the first 'updatetime'
" milliseconds, *not* every 'updatetime' milliseconds. see :help CursorHold
" for more info.
"
" TODO: Make this easily configurable on the fly, so that an introspection
" buffer we may have opened up doesn't get closed just because of an idle
" event (i.e. user pressed \d and then left the buffer that popped up, but
" expects it to stay there).
au CursorHold *.*,vim-ipython :python if update_subchannel_msgs(): echo("vim-ipython shell updated (on idle)",'Operator')

" XXX: broken - cursor hold update for insert mode moves the cursor one
" character to the left of the last character (update_subchannel_msgs must be
" doing this)
"au CursorHoldI *.* :python if update_subchannel_msgs(): echo("vim-ipython shell updated (on idle)",'Operator')

" Same as above, but on regaining window focus (mostly for GUIs)
au FocusGained *.*,vim-ipython :python if update_subchannel_msgs(): echo("vim-ipython shell updated (on input focus)",'Operator')

" Update vim-ipython buffer when we move the cursor there. A message is only
" displayed if vim-ipython buffer has been updated.
au BufEnter vim-ipython :python if update_subchannel_msgs(): echo("vim-ipython shell updated (on buffer enter)",'Operator')

if g:ipy_perform_mappings != 0
    map <silent> <F5> :python run_this_file()<CR>
    map <silent> <S-F5> :python run_this_line()<CR>
    map <silent> <F9> :python run_these_lines()<CR>
    map <silent> <leader>d :py get_doc_buffer()<CR>
    map <silent> <leader>s :py if update_subchannel_msgs(force=True): echo("vim-ipython shell updated",'Operator')<CR>
    map <silent> <S-F9> :python toggle_reselect()<CR>
    "map <silent> <C-F6> :python send('%pdb')<CR>
    "map <silent> <F6> :python set_breakpoint()<CR>
    "map <silent> <s-F6> :python clear_breakpoint()<CR>
    "map <silent> <F7> :python run_this_file_pdb()<CR>
    "map <silent> <s-F7> :python clear_all_breaks()<CR>
    imap <C-F5> <C-O><F5>
    imap <S-F5> <C-O><S-F5>
    imap <silent> <F5> <C-O><F5>
    map <C-F5> :call <SID>toggle_send_on_save()<CR>
    "" Example of how to quickly clear the current plot with a keystroke
    "map <silent> <F12> :python run_command("plt.clf()")<cr>
    "" Example of how to quickly close all figures with a keystroke
    "map <silent> <F11> :python run_command("plt.close('all')")<cr>

    "pi custom
    map <silent> <C-Return> :python run_this_file()<CR>
    map <silent> <C-s> :python run_this_line()<CR>
    map <silent> <C-M-s> :python run_this_cell()<CR>
    imap <silent> <C-s> <C-O>:python run_this_line()<CR>
    map <silent> <M-s> :python dedent_run_this_line()<CR>
    vmap <silent> <C-S> :python run_these_lines()<CR>
    vmap <silent> <M-s> :python dedent_run_these_lines()<CR>
    map <silent> <M-c> I#<ESC>
    vmap <silent> <M-c> I#<ESC>
    map <silent> <M-C> :s/^\([ \t]*\)#/\1/<CR>
    vmap <silent> <M-C> :s/^\([ \t]*\)#/\1/<CR>
endif

command! -nargs=* IPython :py km_from_string("<args>")
command! -nargs=0 IPythonClipboard :py km_from_string(vim.eval('@+'))
command! -nargs=0 IPythonXSelection :py km_from_string(vim.eval('@*'))
command! -nargs=* IPythonInterrupt :py interrupt_kernel_hack("<args>")
command! -nargs=0 IPythonTerminate :py terminate_kernel_hack()

function! IPythonBalloonExpr()
python << endpython
word = vim.eval('v:beval_text')
reply = get_doc(word)
vim.command("let l:doc = %s"% reply)
endpython
return l:doc
endfunction

fun! CompleteIPython(findstart, base)
      if a:findstart
        " locate the start of the word
        let line = getline('.')
        let start = col('.') - 1
        while start > 0 && line[start-1] =~ '\k\|\.' "keyword
          let start -= 1
        endwhile
        echo start
        python << endpython
current_line = vim.current.line
endpython
        return start
      else
        " find months matching with "a:base"
        let res = []
        python << endpython
base = vim.eval("a:base")
findstart = vim.eval("a:findstart")
msg_id = kc.shell_channel.complete(base, current_line, vim.eval("col('.')"))
try:
    m = get_child_msg(msg_id)
    matches = m['content']['matches']
    matches.insert(0,base) # the "no completion" version
    # we need to be careful with unicode, because we can have unicode
    # completions for filenames (for the %run magic, for example). So the next
    # line will fail on those:
    #completions= [str(u) for u in matches]
    # because str() won't work for non-ascii characters
    # and we also have problems with unicode in vim, hence the following:
    completions = [s.encode(vim_encoding) for s in matches]
except Empty:
    echo("no reply from IPython kernel")
    completions=['']
## Additionally, we have no good way of communicating lists to vim, so we have
## to turn in into one long string, which can be problematic if e.g. the
## completions contain quotes. The next line will not work if some filenames
## contain quotes - but if that's the case, the user's just asking for
## it, right?
#completions = '["'+ '", "'.join(completions)+'"]'
#vim.command("let completions = %s" % completions)
## An alternative for the above, which will insert matches one at a time, so
## if there's a problem with turning a match into a string, it'll just not
## include the problematic match, instead of not including anything. There's a
## bit more indirection here, but I think it's worth it
for c in completions:
    vim.command('call add(res,"'+c+'")')
endpython
        "call extend(res,completions) 
        return res
      endif
    endfun<|MERGE_RESOLUTION|>--- conflicted
+++ resolved
@@ -601,14 +601,7 @@
     if count > 0:
        vim.command("'<,'>" + "<"*count)
     run_these_lines()
-<<<<<<< HEAD
-    vim.command("silent undo")
-
-=======
-    if count > 0:
-       vim.command("silent undo")
-    
->>>>>>> c8858172
+
 #def set_this_line():
 #    # not sure if there's a way to do this, since we have multiple clients
 #    send("get_ipython().shell.set_next_input(\'%s\')" % vim.current.line.replace("\'","\\\'"))
